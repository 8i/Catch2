--- conflicted
+++ resolved
@@ -1,9 +1,5 @@
 /*
-<<<<<<< HEAD
- *  Generated: 2012-09-17 01:41:39.049891
-=======
- *  Generated: 2012-09-26 18:38:02.155253
->>>>>>> 67ec8709
+ *  Generated: 2012-09-26 21:42:33.317309
  *  ----------------------------------------------------------
  *  This file has been merged from multiple headers. Please don't edit it directly
  *  Copyright (c) 2012 Two Blue Cubes Ltd. All rights reserved.
