--- conflicted
+++ resolved
@@ -90,13 +90,8 @@
             if( lastDot != std::string::npos )
                 filename = filename.substr( 0, lastDot );
 
-<<<<<<< HEAD
-            tags.push_back( "#" + filename );
+            tags.push_back( '#' + filename );
             setTags( testCase, tags );
-=======
-            tags.insert( '#' + filename );
-            setTags( test, tags );
->>>>>>> 7e4038d8
         }
     }
 
